--- conflicted
+++ resolved
@@ -69,11 +69,7 @@
 from letta.services.telemetry_manager import NoopTelemetryManager, TelemetryManager
 from letta.services.tool_executor.tool_execution_sandbox import ToolExecutionSandbox
 from letta.services.tool_manager import ToolManager
-<<<<<<< HEAD
-from letta.settings import settings, summarizer_settings
-=======
 from letta.settings import settings, summarizer_settings, model_settings
->>>>>>> ae85941b
 from letta.streaming_interface import StreamingRefreshCLIInterface
 from letta.system import get_heartbeat, get_token_limit_warning, package_function_response, package_summarize_message, package_user_message
 from letta.tracing import log_event, trace_method
@@ -1286,11 +1282,7 @@
         )
 
     async def get_context_window_async(self) -> ContextWindowOverview:
-<<<<<<< HEAD
-        if os.getenv("LETTA_ENVIRONMENT") == "PRODUCTION":
-=======
         if os.getenv("LETTA_ENVIRONMENT") == "PRODUCTION" and model_settings.anthropic_api_key is not None:
->>>>>>> ae85941b
             return await self.get_context_window_from_anthropic_async()
         return await self.get_context_window_from_tiktoken_async()
 
@@ -1299,11 +1291,7 @@
         # Grab the in-context messages
         # conversion of messages to OpenAI dict format, which is passed to the token counter
         (in_context_messages, passage_manager_size, message_manager_size) = await asyncio.gather(
-<<<<<<< HEAD
-            self.message_manager.get_messages_by_ids_async(message_ids=self.agent_state.message_ids, actor=self.user),
-=======
             self.agent_manager.get_in_context_messages_async(agent_id=self.agent_state.id, actor=self.user),
->>>>>>> ae85941b
             self.passage_manager.size_async(actor=self.user, agent_id=self.agent_state.id),
             self.message_manager.size_async(actor=self.user, agent_id=self.agent_state.id),
         )
@@ -1327,19 +1315,11 @@
                 core_memory = system_message[core_memory_marker_pos:].strip()
             else:
                 # if no markers found, put everything in system message
-<<<<<<< HEAD
-                self.logger.info("No markers found in system message, core_memory and external_memory_summary will not be loaded")
-=======
->>>>>>> ae85941b
                 system_prompt = system_message
                 external_memory_summary = ""
                 core_memory = ""
         else:
             # if no system message, fall back on agent's system prompt
-<<<<<<< HEAD
-            self.logger.info("No system message found in history, core_memory and external_memory_summary will not be loaded")
-=======
->>>>>>> ae85941b
             system_prompt = self.agent_state.system
             external_memory_summary = ""
             core_memory = ""
@@ -1431,11 +1411,7 @@
         # Grab the in-context messages
         # conversion of messages to anthropic dict format, which is passed to the token counter
         (in_context_messages, passage_manager_size, message_manager_size) = await asyncio.gather(
-<<<<<<< HEAD
-            self.message_manager.get_messages_by_ids_async(message_ids=self.agent_state.message_ids, actor=self.user),
-=======
             self.agent_manager.get_in_context_messages_async(agent_id=self.agent_state.id, actor=self.user),
->>>>>>> ae85941b
             self.passage_manager.size_async(actor=self.user, agent_id=self.agent_state.id),
             self.message_manager.size_async(actor=self.user, agent_id=self.agent_state.id),
         )
@@ -1459,18 +1435,6 @@
                 core_memory = system_message[core_memory_marker_pos:].strip()
             else:
                 # if no markers found, put everything in system message
-<<<<<<< HEAD
-                self.logger.info("No markers found in system message, core_memory and external_memory_summary will not be loaded")
-                system_prompt = system_message
-                external_memory_summary = ""
-                core_memory = ""
-        else:
-            # if no system message, fall back on agent's system prompt
-            self.logger.info("No system message found in history, core_memory and external_memory_summary will not be loaded")
-            system_prompt = self.agent_state.system
-            external_memory_summary = ""
-            core_memory = ""
-=======
                 system_prompt = system_message
                 external_memory_summary = None
                 core_memory = None
@@ -1479,7 +1443,6 @@
             system_prompt = self.agent_state.system
             external_memory_summary = None
             core_memory = None
->>>>>>> ae85941b
 
         num_tokens_system_coroutine = anthropic_client.count_tokens(model=model, messages=[{"role": "user", "content": system_prompt}])
         num_tokens_core_memory_coroutine = (
