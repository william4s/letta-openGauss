import json
import time
import traceback
import warnings
from abc import ABC, abstractmethod
from typing import List, Optional, Tuple, Union

from openai.types.beta.function_tool import FunctionTool as OpenAITool

from letta.constants import (
    CLI_WARNING_PREFIX,
    ERROR_MESSAGE_PREFIX,
    FIRST_MESSAGE_ATTEMPTS,
    FUNC_FAILED_HEARTBEAT_MESSAGE,
    LETTA_CORE_TOOL_MODULE_NAME,
    LETTA_MULTI_AGENT_TOOL_MODULE_NAME,
    LLM_MAX_TOKENS,
    REQ_HEARTBEAT_MESSAGE,
)
from letta.errors import ContextWindowExceededError
from letta.functions.ast_parsers import coerce_dict_args_by_annotations, get_function_annotations_from_source
from letta.functions.functions import get_function_from_module
from letta.helpers import ToolRulesSolver
from letta.interface import AgentInterface
from letta.llm_api.helpers import calculate_summarizer_cutoff, get_token_counts_for_messages, is_context_overflow_error
from letta.llm_api.llm_api_tools import create
from letta.local_llm.utils import num_tokens_from_functions, num_tokens_from_messages
from letta.log import get_logger
from letta.memory import summarize_messages
from letta.orm import User
from letta.orm.enums import ToolType
from letta.schemas.agent import AgentState, AgentStepResponse, UpdateAgent
from letta.schemas.block import BlockUpdate
from letta.schemas.embedding_config import EmbeddingConfig
from letta.schemas.enums import MessageRole
from letta.schemas.memory import ContextWindowOverview, Memory
from letta.schemas.message import Message
from letta.schemas.openai.chat_completion_response import ChatCompletionResponse
from letta.schemas.openai.chat_completion_response import Message as ChatCompletionMessage
from letta.schemas.openai.chat_completion_response import UsageStatistics
from letta.schemas.sandbox_config import SandboxRunResult
from letta.schemas.tool import Tool
from letta.schemas.tool_rule import TerminalToolRule
from letta.schemas.usage import LettaUsageStatistics
from letta.services.agent_manager import AgentManager
from letta.services.block_manager import BlockManager
from letta.services.helpers.agent_manager_helper import check_supports_structured_output, compile_memory_metadata_block
from letta.services.job_manager import JobManager
from letta.services.message_manager import MessageManager
from letta.services.passage_manager import PassageManager
from letta.services.provider_manager import ProviderManager
from letta.services.step_manager import StepManager
from letta.services.tool_execution_sandbox import ToolExecutionSandbox
from letta.settings import summarizer_settings
from letta.streaming_interface import StreamingRefreshCLIInterface
from letta.system import get_heartbeat, get_token_limit_warning, package_function_response, package_summarize_message, package_user_message
from letta.utils import (
    count_tokens,
    get_friendly_error_msg,
    get_tool_call_id,
    get_utc_time,
    json_dumps,
    json_loads,
    parse_json,
    printd,
    validate_function_response,
)

logger = get_logger(__name__)


class BaseAgent(ABC):
    """
    Abstract class for all agents.
    Only one interface is required: step.
    """

    @abstractmethod
    def step(
        self,
        messages: Union[Message, List[Message]],
    ) -> LettaUsageStatistics:
        """
        Top-level event message handler for the agent.
        """
        raise NotImplementedError


class Agent(BaseAgent):
    def __init__(
        self,
        interface: Optional[Union[AgentInterface, StreamingRefreshCLIInterface]],
        agent_state: AgentState,  # in-memory representation of the agent state (read from multiple tables)
        user: User,
        # extras
        first_message_verify_mono: bool = True,  # TODO move to config?
    ):
        assert isinstance(agent_state.memory, Memory), f"Memory object is not of type Memory: {type(agent_state.memory)}"
        # Hold a copy of the state that was used to init the agent
        self.agent_state = agent_state
        assert isinstance(self.agent_state.memory, Memory), f"Memory object is not of type Memory: {type(self.agent_state.memory)}"

        self.user = user

        # initialize a tool rules solver
        if agent_state.tool_rules:
            # if there are tool rules, print out a warning
            for rule in agent_state.tool_rules:
                if not isinstance(rule, TerminalToolRule):
                    warnings.warn("Tool rules only work reliably for the latest OpenAI models that support structured outputs.")
                    break

        self.tool_rules_solver = ToolRulesSolver(tool_rules=agent_state.tool_rules)

        # gpt-4, gpt-3.5-turbo, ...
        self.model = self.agent_state.llm_config.model
        self.supports_structured_output = check_supports_structured_output(model=self.model, tool_rules=agent_state.tool_rules)

        # state managers
        self.block_manager = BlockManager()

        # Interface must implement:
        # - internal_monologue
        # - assistant_message
        # - function_message
        # ...
        # Different interfaces can handle events differently
        # e.g., print in CLI vs send a discord message with a discord bot
        self.interface = interface

        # Create the persistence manager object based on the AgentState info
        self.message_manager = MessageManager()
        self.passage_manager = PassageManager()
        self.provider_manager = ProviderManager()
        self.agent_manager = AgentManager()
        self.job_manager = JobManager()
        self.step_manager = StepManager()

        # State needed for heartbeat pausing

        self.first_message_verify_mono = first_message_verify_mono

        # Controls if the convo memory pressure warning is triggered
        # When an alert is sent in the message queue, set this to True (to avoid repeat alerts)
        # When the summarizer is run, set this back to False (to reset)
        self.agent_alerted_about_memory_pressure = False

        # Load last function response from message history
        self.last_function_response = self.load_last_function_response()

        # Logger that the Agent specifically can use, will also report the agent_state ID with the logs
        self.logger = get_logger(agent_state.id)

    def load_last_function_response(self):
        """Load the last function response from message history"""
        in_context_messages = self.agent_manager.get_in_context_messages(agent_id=self.agent_state.id, actor=self.user)
        for i in range(len(in_context_messages) - 1, -1, -1):
            msg = in_context_messages[i]
            if msg.role == MessageRole.tool and msg.text:
                try:
                    response_json = json.loads(msg.text)
                    if response_json.get("message"):
                        return response_json["message"]
                except (json.JSONDecodeError, KeyError):
                    raise ValueError(f"Invalid JSON format in message: {msg.text}")
        return None

    def update_memory_if_changed(self, new_memory: Memory) -> bool:
        """
        Update internal memory object and system prompt if there have been modifications.

        Args:
            new_memory (Memory): the new memory object to compare to the current memory object

        Returns:
            modified (bool): whether the memory was updated
        """
        if self.agent_state.memory.compile() != new_memory.compile():
            # update the blocks (LRW) in the DB
            for label in self.agent_state.memory.list_block_labels():
                updated_value = new_memory.get_block(label).value
                if updated_value != self.agent_state.memory.get_block(label).value:
                    # update the block if it's changed
                    block_id = self.agent_state.memory.get_block(label).id
                    block = self.block_manager.update_block(
                        block_id=block_id, block_update=BlockUpdate(value=updated_value), actor=self.user
                    )

            # refresh memory from DB (using block ids)
            self.agent_state.memory = Memory(
                blocks=[self.block_manager.get_block_by_id(block.id, actor=self.user) for block in self.agent_state.memory.get_blocks()]
            )

            # NOTE: don't do this since re-buildin the memory is handled at the start of the step
            # rebuild memory - this records the last edited timestamp of the memory
            # TODO: pass in update timestamp from block edit time
            self.agent_state = self.agent_manager.rebuild_system_prompt(agent_id=self.agent_state.id, actor=self.user)

            return True
        return False

    def execute_tool_and_persist_state(
        self, function_name: str, function_args: dict, target_letta_tool: Tool
    ) -> tuple[str, Optional[SandboxRunResult]]:
        """
        Execute tool modifications and persist the state of the agent.
        Note: only some agent state modifications will be persisted, such as data in the AgentState ORM and block data
        """
        # TODO: add agent manager here
        orig_memory_str = self.agent_state.memory.compile()

        # TODO: need to have an AgentState object that actually has full access to the block data
        # this is because the sandbox tools need to be able to access block.value to edit this data
        try:
            if target_letta_tool.tool_type == ToolType.LETTA_CORE:
                # base tools are allowed to access the `Agent` object and run on the database
                callable_func = get_function_from_module(LETTA_CORE_TOOL_MODULE_NAME, function_name)
                function_args["self"] = self  # need to attach self to arg since it's dynamically linked
                function_response = callable_func(**function_args)
            elif target_letta_tool.tool_type == ToolType.LETTA_MULTI_AGENT_CORE:
                callable_func = get_function_from_module(LETTA_MULTI_AGENT_TOOL_MODULE_NAME, function_name)
                function_args["self"] = self  # need to attach self to arg since it's dynamically linked
                function_response = callable_func(**function_args)
            elif target_letta_tool.tool_type == ToolType.LETTA_MEMORY_CORE:
                callable_func = get_function_from_module(LETTA_CORE_TOOL_MODULE_NAME, function_name)
                agent_state_copy = self.agent_state.__deepcopy__()
                function_args["agent_state"] = agent_state_copy  # need to attach self to arg since it's dynamically linked
                function_response = callable_func(**function_args)
                self.update_memory_if_changed(agent_state_copy.memory)
            else:
                # Parse the source code to extract function annotations
                annotations = get_function_annotations_from_source(target_letta_tool.source_code, function_name)
                # Coerce the function arguments to the correct types based on the annotations
                function_args = coerce_dict_args_by_annotations(function_args, annotations)

                # execute tool in a sandbox
                # TODO: allow agent_state to specify which sandbox to execute tools in
                # TODO: This is only temporary, can remove after we publish a pip package with this object
                agent_state_copy = self.agent_state.__deepcopy__()
                agent_state_copy.tools = []
                agent_state_copy.tool_rules = []

                sandbox_run_result = ToolExecutionSandbox(function_name, function_args, self.user).run(agent_state=agent_state_copy)
                function_response, updated_agent_state = sandbox_run_result.func_return, sandbox_run_result.agent_state
                assert orig_memory_str == self.agent_state.memory.compile(), "Memory should not be modified in a sandbox tool"
                if updated_agent_state is not None:
                    self.update_memory_if_changed(updated_agent_state.memory)
                return function_response, sandbox_run_result
        except Exception as e:
            # Need to catch error here, or else trunction wont happen
            # TODO: modify to function execution error
            function_response = get_friendly_error_msg(
                function_name=function_name, exception_name=type(e).__name__, exception_message=str(e)
            )

        return function_response, None

    def _handle_function_error_response(
        self,
        error_msg: str,
        tool_call_id: str,
        function_name: str,
<<<<<<< HEAD
        function_args: str,
=======
        function_args: dict,
>>>>>>> c2e523d0
        function_response: str,
        messages: List[Message],
        include_function_failed_message: bool = False,
    ) -> List[Message]:
        """
        Handle error from function call response
        """
        # Update tool rules
        self.last_function_response = function_response
        self.tool_rules_solver.update_tool_usage(function_name)

        # Extend conversation with function response
        function_response = package_function_response(False, error_msg)
        new_message = Message.dict_to_message(
            agent_id=self.agent_state.id,
            user_id=self.agent_state.created_by_id,
            model=self.model,
            openai_message_dict={
                "role": "tool",
                "name": function_name,
                "content": function_response,
                "tool_call_id": tool_call_id,
            },
        )
        messages.append(new_message)
        self.interface.function_message(f"Error: {error_msg}", msg_obj=new_message)
        if include_function_failed_message:
            self.interface.function_message(f"Ran {function_name}({function_args})", msg_obj=new_message)

        # Return updated messages
        return messages

    def _get_ai_reply(
        self,
        message_sequence: List[Message],
        function_call: Optional[str] = None,
        first_message: bool = False,
        stream: bool = False,  # TODO move to config?
        empty_response_retry_limit: int = 3,
        backoff_factor: float = 0.5,  # delay multiplier for exponential backoff
        max_delay: float = 10.0,  # max delay between retries
        step_count: Optional[int] = None,
        last_function_failed: bool = False,
    ) -> ChatCompletionResponse:
        """Get response from LLM API with robust retry mechanism."""

        allowed_tool_names = self.tool_rules_solver.get_allowed_tool_names(last_function_response=self.last_function_response)
        agent_state_tool_jsons = [t.json_schema for t in self.agent_state.tools]

        allowed_functions = (
            agent_state_tool_jsons
            if not allowed_tool_names
            else [func for func in agent_state_tool_jsons if func["name"] in allowed_tool_names]
        )

        # Don't allow a tool to be called if it failed last time
        if last_function_failed and self.tool_rules_solver.last_tool_name:
            allowed_functions = [f for f in allowed_functions if f["name"] != self.tool_rules_solver.last_tool_name]
            if not allowed_functions:
                return None

        # For the first message, force the initial tool if one is specified
        force_tool_call = None
        if (
            step_count is not None
            and step_count == 0
            and not self.supports_structured_output
            and len(self.tool_rules_solver.init_tool_rules) > 0
        ):
            force_tool_call = self.tool_rules_solver.init_tool_rules[0].tool_name
        # Force a tool call if exactly one tool is specified
        elif step_count is not None and step_count > 0 and len(allowed_tool_names) == 1:
            force_tool_call = allowed_tool_names[0]

        for attempt in range(1, empty_response_retry_limit + 1):
            try:
                response = create(
                    llm_config=self.agent_state.llm_config,
                    messages=message_sequence,
                    user_id=self.agent_state.created_by_id,
                    functions=allowed_functions,
                    # functions_python=self.functions_python, do we need this?
                    function_call=function_call,
                    first_message=first_message,
                    force_tool_call=force_tool_call,
                    stream=stream,
                    stream_interface=self.interface,
                )

                # These bottom two are retryable
                if len(response.choices) == 0 or response.choices[0] is None:
                    raise ValueError(f"API call returned an empty message: {response}")

                if response.choices[0].finish_reason not in ["stop", "function_call", "tool_calls"]:
                    if response.choices[0].finish_reason == "length":
                        # This is not retryable, hence RuntimeError v.s. ValueError
                        raise RuntimeError("Finish reason was length (maximum context length)")
                    else:
                        raise ValueError(f"Bad finish reason from API: {response.choices[0].finish_reason}")

                return response

            except ValueError as ve:
                if attempt >= empty_response_retry_limit:
                    warnings.warn(f"Retry limit reached. Final error: {ve}")
                    raise Exception(f"Retries exhausted and no valid response received. Final error: {ve}")
                else:
                    delay = min(backoff_factor * (2 ** (attempt - 1)), max_delay)
                    warnings.warn(f"Attempt {attempt} failed: {ve}. Retrying in {delay} seconds...")
                    time.sleep(delay)

            except Exception as e:
                # For non-retryable errors, exit immediately
                raise e

        raise Exception("Retries exhausted and no valid response received.")

    def _handle_ai_response(
        self,
        response_message: ChatCompletionMessage,  # TODO should we eventually move the Message creation outside of this function?
        override_tool_call_id: bool = False,
        # If we are streaming, we needed to create a Message ID ahead of time,
        # and now we want to use it in the creation of the Message object
        # TODO figure out a cleaner way to do this
        response_message_id: Optional[str] = None,
    ) -> Tuple[List[Message], bool, bool]:
        """Handles parsing and function execution"""

        # Hacky failsafe for now to make sure we didn't implement the streaming Message ID creation incorrectly
        if response_message_id is not None:
            assert response_message_id.startswith("message-"), response_message_id

        messages = []  # append these to the history when done
        function_name = None
        function_args = {}

        # Step 2: check if LLM wanted to call a function
        if response_message.function_call or (response_message.tool_calls is not None and len(response_message.tool_calls) > 0):
            if response_message.function_call:
                raise DeprecationWarning(response_message)
            if response_message.tool_calls is not None and len(response_message.tool_calls) > 1:
                # raise NotImplementedError(f">1 tool call not supported")
                # TODO eventually support sequential tool calling
                self.logger.warning(f">1 tool call not supported, using index=0 only\n{response_message.tool_calls}")
                response_message.tool_calls = [response_message.tool_calls[0]]
            assert response_message.tool_calls is not None and len(response_message.tool_calls) > 0

            # generate UUID for tool call
            if override_tool_call_id or response_message.function_call:
                warnings.warn("Overriding the tool call can result in inconsistent tool call IDs during streaming")
                tool_call_id = get_tool_call_id()  # needs to be a string for JSON
                response_message.tool_calls[0].id = tool_call_id
            else:
                tool_call_id = response_message.tool_calls[0].id
                assert tool_call_id is not None  # should be defined

            # only necessary to add the tool_cal_id to a function call (antipattern)
            # response_message_dict = response_message.model_dump()
            # response_message_dict["tool_call_id"] = tool_call_id

            # role: assistant (requesting tool call, set tool call ID)
            messages.append(
                # NOTE: we're recreating the message here
                # TODO should probably just overwrite the fields?
                Message.dict_to_message(
                    id=response_message_id,
                    agent_id=self.agent_state.id,
                    user_id=self.agent_state.created_by_id,
                    model=self.model,
                    openai_message_dict=response_message.model_dump(),
                )
            )  # extend conversation with assistant's reply
            self.logger.info(f"Function call message: {messages[-1]}")

            nonnull_content = False
            if response_message.content:
                # The content if then internal monologue, not chat
                self.interface.internal_monologue(response_message.content, msg_obj=messages[-1])
                # Flag to avoid printing a duplicate if inner thoughts get popped from the function call
                nonnull_content = True

            # Step 3: call the function
            # Note: the JSON response may not always be valid; be sure to handle errors
            function_call = (
                response_message.function_call if response_message.function_call is not None else response_message.tool_calls[0].function
            )

            # Get the name of the function
            function_name = function_call.name
            self.logger.info(f"Request to call function {function_name} with tool_call_id: {tool_call_id}")

            # Failure case 1: function name is wrong (not in agent_state.tools)
            target_letta_tool = None
            for t in self.agent_state.tools:
                if t.name == function_name:
                    target_letta_tool = t

            if not target_letta_tool:
                error_msg = f"No function named {function_name}"
                function_response = "None"  # more like "never ran?"
                messages = self._handle_function_error_response(error_msg, tool_call_id, function_name, function_args, function_response, messages)
                return messages, False, True  # force a heartbeat to allow agent to handle error

            # Failure case 2: function name is OK, but function args are bad JSON
            try:
                raw_function_args = function_call.arguments
                function_args = parse_json(raw_function_args)
            except Exception:
                error_msg = f"Error parsing JSON for function '{function_name}' arguments: {function_call.arguments}"
                function_response = "None"  # more like "never ran?"
                messages = self._handle_function_error_response(error_msg, tool_call_id, function_name, function_args, function_response, messages)
                return messages, False, True  # force a heartbeat to allow agent to handle error

            # Check if inner thoughts is in the function call arguments (possible apparently if you are using Azure)
            if "inner_thoughts" in function_args:
                response_message.content = function_args.pop("inner_thoughts")
            # The content if then internal monologue, not chat
            if response_message.content and not nonnull_content:
                self.interface.internal_monologue(response_message.content, msg_obj=messages[-1])

            # (Still parsing function args)
            # Handle requests for immediate heartbeat
            heartbeat_request = function_args.pop("request_heartbeat", None)

            # Edge case: heartbeat_request is returned as a stringified boolean, we will attempt to parse:
            if isinstance(heartbeat_request, str) and heartbeat_request.lower().strip() == "true":
                heartbeat_request = True

            if heartbeat_request is None:
                heartbeat_request = False

            if not isinstance(heartbeat_request, bool):
                self.logger.warning(
                    f"{CLI_WARNING_PREFIX}'request_heartbeat' arg parsed was not a bool or None, type={type(heartbeat_request)}, value={heartbeat_request}"
                )
                heartbeat_request = False

            # Failure case 3: function failed during execution
            # NOTE: the msg_obj associated with the "Running " message is the prior assistant message, not the function/tool role message
            #       this is because the function/tool role message is only created once the function/tool has executed/returned
            self.interface.function_message(f"Running {function_name}({function_args})", msg_obj=messages[-1])
            try:
                # handle tool execution (sandbox) and state updates
                function_response, sandbox_run_result = self.execute_tool_and_persist_state(function_name, function_args, target_letta_tool)

                if sandbox_run_result and sandbox_run_result.status == "error":
                    messages = self._handle_function_error_response(
                        function_response, tool_call_id, function_name, function_args, function_response, messages
                    )
                    return messages, False, True  # force a heartbeat to allow agent to handle error

                # handle trunction
                if function_name in ["conversation_search", "conversation_search_date", "archival_memory_search"]:
                    # with certain functions we rely on the paging mechanism to handle overflow
                    truncate = False
                else:
                    # but by default, we add a truncation safeguard to prevent bad functions from
                    # overflow the agent context window
                    truncate = True

                # get the function response limit
                return_char_limit = target_letta_tool.return_char_limit
                function_response_string = validate_function_response(
                    function_response, return_char_limit=return_char_limit, truncate=truncate
                )
                function_args.pop("self", None)
                function_response = package_function_response(True, function_response_string)
                function_failed = False
            except Exception as e:
                function_args.pop("self", None)
                # error_msg = f"Error calling function {function_name} with args {function_args}: {str(e)}"
                # Less detailed - don't provide full args, idea is that it should be in recent context so no need (just adds noise)
                error_msg = get_friendly_error_msg(function_name=function_name, exception_name=type(e).__name__, exception_message=str(e))
                error_msg_user = f"{error_msg}\n{traceback.format_exc()}"
                self.logger.error(error_msg_user)
                messages = self._handle_function_error_response(
                    error_msg, tool_call_id, function_name, function_args, function_response, messages, include_function_failed_message=True
                )
                return messages, False, True  # force a heartbeat to allow agent to handle error

            # Step 4: check if function response is an error
            if function_response_string.startswith(ERROR_MESSAGE_PREFIX):
                error_msg = function_response_string
                messages = self._handle_function_error_response(
                    error_msg, tool_call_id, function_name, function_args, function_response, messages, include_function_failed_message=True
                )
                return messages, False, True  # force a heartbeat to allow agent to handle error

            # If no failures happened along the way: ...
            # Step 5: send the info on the function call and function response to GPT
            messages.append(
                Message.dict_to_message(
                    agent_id=self.agent_state.id,
                    user_id=self.agent_state.created_by_id,
                    model=self.model,
                    openai_message_dict={
                        "role": "tool",
                        "name": function_name,
                        "content": function_response,
                        "tool_call_id": tool_call_id,
                    },
                )
            )  # extend conversation with function response
            self.interface.function_message(f"Ran {function_name}({function_args})", msg_obj=messages[-1])
            self.interface.function_message(f"Success: {function_response_string}", msg_obj=messages[-1])
            self.last_function_response = function_response

        else:
            # Standard non-function reply
            messages.append(
                Message.dict_to_message(
                    id=response_message_id,
                    agent_id=self.agent_state.id,
                    user_id=self.agent_state.created_by_id,
                    model=self.model,
                    openai_message_dict=response_message.model_dump(),
                )
            )  # extend conversation with assistant's reply
            self.interface.internal_monologue(response_message.content, msg_obj=messages[-1])
            heartbeat_request = False
            function_failed = False

        # rebuild memory
        # TODO: @charles please check this
        self.agent_state = self.agent_manager.rebuild_system_prompt(agent_id=self.agent_state.id, actor=self.user)

        # Update ToolRulesSolver state with last called function
        self.tool_rules_solver.update_tool_usage(function_name)
        # Update heartbeat request according to provided tool rules
        if self.tool_rules_solver.has_children_tools(function_name):
            heartbeat_request = True
        elif self.tool_rules_solver.is_terminal_tool(function_name):
            heartbeat_request = False

        return messages, heartbeat_request, function_failed

    def step(
        self,
        messages: Union[Message, List[Message]],
        # additional args
        chaining: bool = True,
        max_chaining_steps: Optional[int] = None,
        **kwargs,
    ) -> LettaUsageStatistics:
        """Run Agent.step in a loop, handling chaining via heartbeat requests and function failures"""
        next_input_message = messages if isinstance(messages, list) else [messages]
        counter = 0
        total_usage = UsageStatistics()
        step_count = 0
        function_failed = False
        while True:
            kwargs["first_message"] = False
            kwargs["step_count"] = step_count
            kwargs["last_function_failed"] = function_failed
            step_response = self.inner_step(
                messages=next_input_message,
                **kwargs,
            )

            heartbeat_request = step_response.heartbeat_request
            function_failed = step_response.function_failed
            token_warning = step_response.in_context_memory_warning
            usage = step_response.usage

            step_count += 1
            total_usage += usage
            counter += 1
            self.interface.step_complete()

            # logger.debug("Saving agent state")
            # save updated state
            save_agent(self)

            # Chain stops
            if not chaining:
                self.logger.info("No chaining, stopping after one step")
                break
            elif max_chaining_steps is not None and counter > max_chaining_steps:
                self.logger.info(f"Hit max chaining steps, stopping after {counter} steps")
                break
            # Chain handlers
            elif token_warning and summarizer_settings.send_memory_warning_message:
                assert self.agent_state.created_by_id is not None
                next_input_message = Message.dict_to_message(
                    agent_id=self.agent_state.id,
                    user_id=self.agent_state.created_by_id,
                    model=self.model,
                    openai_message_dict={
                        "role": "user",  # TODO: change to system?
                        "content": get_token_limit_warning(),
                    },
                )
                continue  # always chain
            elif function_failed:
                assert self.agent_state.created_by_id is not None
                next_input_message = Message.dict_to_message(
                    agent_id=self.agent_state.id,
                    user_id=self.agent_state.created_by_id,
                    model=self.model,
                    openai_message_dict={
                        "role": "user",  # TODO: change to system?
                        "content": get_heartbeat(FUNC_FAILED_HEARTBEAT_MESSAGE),
                    },
                )
                continue  # always chain
            elif heartbeat_request:
                assert self.agent_state.created_by_id is not None
                next_input_message = Message.dict_to_message(
                    agent_id=self.agent_state.id,
                    user_id=self.agent_state.created_by_id,
                    model=self.model,
                    openai_message_dict={
                        "role": "user",  # TODO: change to system?
                        "content": get_heartbeat(REQ_HEARTBEAT_MESSAGE),
                    },
                )
                continue  # always chain
            # Letta no-op / yield
            else:
                break

        return LettaUsageStatistics(**total_usage.model_dump(), step_count=step_count)

    def inner_step(
        self,
        messages: Union[Message, List[Message]],
        first_message: bool = False,
        first_message_retry_limit: int = FIRST_MESSAGE_ATTEMPTS,
        skip_verify: bool = False,
        stream: bool = False,  # TODO move to config?
        step_count: Optional[int] = None,
        metadata: Optional[dict] = None,
        summarize_attempt_count: int = 0,
        last_function_failed: bool = False,
    ) -> AgentStepResponse:
        """Runs a single step in the agent loop (generates at most one LLM call)"""

        try:

            # Extract job_id from metadata if present
            job_id = metadata.get("job_id") if metadata else None

            # Step 0: update core memory
            # only pulling latest block data if shared memory is being used
            current_persisted_memory = Memory(
                blocks=[self.block_manager.get_block_by_id(block.id, actor=self.user) for block in self.agent_state.memory.get_blocks()]
            )  # read blocks from DB
            self.update_memory_if_changed(current_persisted_memory)

            # Step 1: add user message
            if isinstance(messages, Message):
                messages = [messages]

            if not all(isinstance(m, Message) for m in messages):
                raise ValueError(f"messages should be a Message or a list of Message, got {type(messages)}")

            in_context_messages = self.agent_manager.get_in_context_messages(agent_id=self.agent_state.id, actor=self.user)
            input_message_sequence = in_context_messages + messages

            if len(input_message_sequence) > 1 and input_message_sequence[-1].role != "user":
                self.logger.warning(f"{CLI_WARNING_PREFIX}Attempting to run ChatCompletion without user as the last message in the queue")

            # Step 2: send the conversation and available functions to the LLM
            response = self._get_ai_reply(
                message_sequence=input_message_sequence,
                first_message=first_message,
                stream=stream,
                step_count=step_count,
                last_function_failed=last_function_failed,
            )
            if not response:
                # EDGE CASE: Function call failed AND there's no tools left for agent to call -> return early
                return AgentStepResponse(
                    messages=input_message_sequence,
                    heartbeat_request=False,
                    function_failed=False,  # NOTE: this is different from other function fails. We force to return early
                    in_context_memory_warning=False,
                    usage=UsageStatistics(),
                )

            # Step 3: check if LLM wanted to call a function
            # (if yes) Step 4: call the function
            # (if yes) Step 5: send the info on the function call and function response to LLM
            response_message = response.choices[0].message

            response_message.model_copy()  # TODO why are we copying here?
            all_response_messages, heartbeat_request, function_failed = self._handle_ai_response(
                response_message,
                # TODO this is kind of hacky, find a better way to handle this
                # the only time we set up message creation ahead of time is when streaming is on
                response_message_id=response.id if stream else None,
            )

            # Step 6: extend the message history
            if len(messages) > 0:
                all_new_messages = messages + all_response_messages
            else:
                all_new_messages = all_response_messages

            # Check the memory pressure and potentially issue a memory pressure warning
            current_total_tokens = response.usage.total_tokens
            active_memory_warning = False

            # We can't do summarize logic properly if context_window is undefined
            if self.agent_state.llm_config.context_window is None:
                # Fallback if for some reason context_window is missing, just set to the default
                print(f"{CLI_WARNING_PREFIX}could not find context_window in config, setting to default {LLM_MAX_TOKENS['DEFAULT']}")
                print(f"{self.agent_state}")
                self.agent_state.llm_config.context_window = (
                    LLM_MAX_TOKENS[self.model] if (self.model is not None and self.model in LLM_MAX_TOKENS) else LLM_MAX_TOKENS["DEFAULT"]
                )

            if current_total_tokens > summarizer_settings.memory_warning_threshold * int(self.agent_state.llm_config.context_window):
                printd(
                    f"{CLI_WARNING_PREFIX}last response total_tokens ({current_total_tokens}) > {summarizer_settings.memory_warning_threshold * int(self.agent_state.llm_config.context_window)}"
                )

                # Only deliver the alert if we haven't already (this period)
                if not self.agent_alerted_about_memory_pressure:
                    active_memory_warning = True
                    self.agent_alerted_about_memory_pressure = True  # it's up to the outer loop to handle this

            else:
                printd(
                    f"last response total_tokens ({current_total_tokens}) < {summarizer_settings.memory_warning_threshold * int(self.agent_state.llm_config.context_window)}"
                )

            # Log step - this must happen before messages are persisted
            step = self.step_manager.log_step(
                actor=self.user,
                provider_name=self.agent_state.llm_config.model_endpoint_type,
                model=self.agent_state.llm_config.model,
                model_endpoint=self.agent_state.llm_config.model_endpoint,
                context_window_limit=self.agent_state.llm_config.context_window,
                usage=response.usage,
                # TODO(@caren): Add full provider support - this line is a workaround for v0 BYOK feature
                provider_id=(
                    self.provider_manager.get_anthropic_override_provider_id()
                    if self.agent_state.llm_config.model_endpoint_type == "anthropic"
                    else None
                ),
                job_id=job_id,
            )
            for message in all_new_messages:
                message.step_id = step.id

            # Persisting into Messages
            self.agent_state = self.agent_manager.append_to_in_context_messages(
                all_new_messages, agent_id=self.agent_state.id, actor=self.user
            )
            if job_id:
                for message in all_new_messages:
                    self.job_manager.add_message_to_job(
                        job_id=job_id,
                        message_id=message.id,
                        actor=self.user,
                    )

            return AgentStepResponse(
                messages=all_new_messages,
                heartbeat_request=heartbeat_request,
                function_failed=function_failed,
                in_context_memory_warning=active_memory_warning,
                usage=response.usage,
            )

        except Exception as e:
            logger.error(f"step() failed\nmessages = {messages}\nerror = {e}")

            # If we got a context alert, try trimming the messages length, then try again
            if is_context_overflow_error(e):
                in_context_messages = self.agent_manager.get_in_context_messages(agent_id=self.agent_state.id, actor=self.user)

                if summarize_attempt_count <= summarizer_settings.max_summarizer_retries:
                    logger.warning(
                        f"context window exceeded with limit {self.agent_state.llm_config.context_window}, attempting to summarize ({summarize_attempt_count}/{summarizer_settings.max_summarizer_retries}"
                    )
                    # A separate API call to run a summarizer
                    self.summarize_messages_inplace()

                    # Try step again
                    return self.inner_step(
                        messages=messages,
                        first_message=first_message,
                        first_message_retry_limit=first_message_retry_limit,
                        skip_verify=skip_verify,
                        stream=stream,
                        metadata=metadata,
                        summarize_attempt_count=summarize_attempt_count + 1,
                    )
                else:
                    err_msg = f"Ran summarizer {summarize_attempt_count - 1} times for agent id={self.agent_state.id}, but messages are still overflowing the context window."
                    token_counts = (get_token_counts_for_messages(in_context_messages),)
                    logger.error(err_msg)
                    logger.error(f"num_in_context_messages: {len(self.agent_state.message_ids)}")
                    logger.error(f"token_counts: {token_counts}")
                    raise ContextWindowExceededError(
                        err_msg,
                        details={
                            "num_in_context_messages": len(self.agent_state.message_ids),
                            "in_context_messages_text": [m.text for m in in_context_messages],
                            "token_counts": token_counts,
                        },
                    )

            else:
                logger.error(f"step() failed with an unrecognized exception: '{str(e)}'")
                raise e

    def step_user_message(self, user_message_str: str, **kwargs) -> AgentStepResponse:
        """Takes a basic user message string, turns it into a stringified JSON with extra metadata, then sends it to the agent

        Example:
        -> user_message_str = 'hi'
        -> {'message': 'hi', 'type': 'user_message', ...}
        -> json.dumps(...)
        -> agent.step(messages=[Message(role='user', text=...)])
        """
        # Wrap with metadata, dumps to JSON
        assert user_message_str and isinstance(
            user_message_str, str
        ), f"user_message_str should be a non-empty string, got {type(user_message_str)}"
        user_message_json_str = package_user_message(user_message_str)

        # Validate JSON via save/load
        user_message = validate_json(user_message_json_str)
        cleaned_user_message_text, name = strip_name_field_from_user_message(user_message)

        # Turn into a dict
        openai_message_dict = {"role": "user", "content": cleaned_user_message_text, "name": name}

        # Create the associated Message object (in the database)
        assert self.agent_state.created_by_id is not None, "User ID is not set"
        user_message = Message.dict_to_message(
            agent_id=self.agent_state.id,
            user_id=self.agent_state.created_by_id,
            model=self.model,
            openai_message_dict=openai_message_dict,
            # created_at=timestamp,
        )

        return self.inner_step(messages=[user_message], **kwargs)

    def summarize_messages_inplace(self):
        in_context_messages = self.agent_manager.get_in_context_messages(agent_id=self.agent_state.id, actor=self.user)
        in_context_messages_openai = [m.to_openai_dict() for m in in_context_messages]
        in_context_messages_openai_no_system = in_context_messages_openai[1:]
        token_counts = get_token_counts_for_messages(in_context_messages)
        logger.info(f"System message token count={token_counts[0]}")
        logger.info(f"token_counts_no_system={token_counts[1:]}")

        if in_context_messages_openai[0]["role"] != "system":
            raise RuntimeError(f"in_context_messages_openai[0] should be system (instead got {in_context_messages_openai[0]})")

        # If at this point there's nothing to summarize, throw an error
        if len(in_context_messages_openai_no_system) == 0:
            raise ContextWindowExceededError(
                "Not enough messages to compress for summarization",
                details={
                    "num_candidate_messages": len(in_context_messages_openai_no_system),
                    "num_total_messages": len(in_context_messages_openai),
                },
            )

        cutoff = calculate_summarizer_cutoff(in_context_messages=in_context_messages, token_counts=token_counts, logger=logger)
        message_sequence_to_summarize = in_context_messages[1:cutoff]  # do NOT get rid of the system message
        logger.info(f"Attempting to summarize {len(message_sequence_to_summarize)} messages of {len(in_context_messages)}")

        # We can't do summarize logic properly if context_window is undefined
        if self.agent_state.llm_config.context_window is None:
            # Fallback if for some reason context_window is missing, just set to the default
            logger.warning(f"{CLI_WARNING_PREFIX}could not find context_window in config, setting to default {LLM_MAX_TOKENS['DEFAULT']}")
            self.agent_state.llm_config.context_window = (
                LLM_MAX_TOKENS[self.model] if (self.model is not None and self.model in LLM_MAX_TOKENS) else LLM_MAX_TOKENS["DEFAULT"]
            )

        summary = summarize_messages(agent_state=self.agent_state, message_sequence_to_summarize=message_sequence_to_summarize)
        logger.info(f"Got summary: {summary}")

        # Metadata that's useful for the agent to see
        all_time_message_count = self.message_manager.size(agent_id=self.agent_state.id, actor=self.user)
        remaining_message_count = 1 + len(in_context_messages) - cutoff  # System + remaining
        hidden_message_count = all_time_message_count - remaining_message_count
        summary_message_count = len(message_sequence_to_summarize)
        summary_message = package_summarize_message(summary, summary_message_count, hidden_message_count, all_time_message_count)
        logger.info(f"Packaged into message: {summary_message}")

        prior_len = len(in_context_messages_openai)
        self.agent_state = self.agent_manager.trim_all_in_context_messages_except_system(agent_id=self.agent_state.id, actor=self.user)
        packed_summary_message = {"role": "user", "content": summary_message}
        # Prepend the summary
        self.agent_state = self.agent_manager.prepend_to_in_context_messages(
            messages=[
                Message.dict_to_message(
                    agent_id=self.agent_state.id,
                    user_id=self.agent_state.created_by_id,
                    model=self.model,
                    openai_message_dict=packed_summary_message,
                )
            ],
            agent_id=self.agent_state.id,
            actor=self.user,
        )

        # reset alert
        self.agent_alerted_about_memory_pressure = False
        curr_in_context_messages = self.agent_manager.get_in_context_messages(agent_id=self.agent_state.id, actor=self.user)

        logger.info(f"Ran summarizer, messages length {prior_len} -> {len(curr_in_context_messages)}")
        logger.info(
            f"Summarizer brought down total token count from {sum(token_counts)} -> {sum(get_token_counts_for_messages(curr_in_context_messages))}"
        )

    def add_function(self, function_name: str) -> str:
        # TODO: refactor
        raise NotImplementedError

    def remove_function(self, function_name: str) -> str:
        # TODO: refactor
        raise NotImplementedError

    def migrate_embedding(self, embedding_config: EmbeddingConfig):
        """Migrate the agent to a new embedding"""
        # TODO: archival memory

        # TODO: recall memory
        raise NotImplementedError()

    def get_context_window(self) -> ContextWindowOverview:
        """Get the context window of the agent"""

        system_prompt = self.agent_state.system  # TODO is this the current system or the initial system?
        num_tokens_system = count_tokens(system_prompt)
        core_memory = self.agent_state.memory.compile()
        num_tokens_core_memory = count_tokens(core_memory)

        # Grab the in-context messages
        # conversion of messages to OpenAI dict format, which is passed to the token counter
        in_context_messages = self.agent_manager.get_in_context_messages(agent_id=self.agent_state.id, actor=self.user)
        in_context_messages_openai = [m.to_openai_dict() for m in in_context_messages]

        # Check if there's a summary message in the message queue
        if (
            len(in_context_messages) > 1
            and in_context_messages[1].role == MessageRole.user
            and isinstance(in_context_messages[1].text, str)
            # TODO remove hardcoding
            and "The following is a summary of the previous " in in_context_messages[1].text
        ):
            # Summary message exists
            assert in_context_messages[1].text is not None
            summary_memory = in_context_messages[1].text
            num_tokens_summary_memory = count_tokens(in_context_messages[1].text)
            # with a summary message, the real messages start at index 2
            num_tokens_messages = (
                num_tokens_from_messages(messages=in_context_messages_openai[2:], model=self.model)
                if len(in_context_messages_openai) > 2
                else 0
            )

        else:
            summary_memory = None
            num_tokens_summary_memory = 0
            # with no summary message, the real messages start at index 1
            num_tokens_messages = (
                num_tokens_from_messages(messages=in_context_messages_openai[1:], model=self.model)
                if len(in_context_messages_openai) > 1
                else 0
            )

        agent_manager_passage_size = self.agent_manager.passage_size(actor=self.user, agent_id=self.agent_state.id)
        message_manager_size = self.message_manager.size(actor=self.user, agent_id=self.agent_state.id)
        external_memory_summary = compile_memory_metadata_block(
            memory_edit_timestamp=get_utc_time(),
            previous_message_count=self.message_manager.size(actor=self.user, agent_id=self.agent_state.id),
            archival_memory_size=self.agent_manager.passage_size(actor=self.user, agent_id=self.agent_state.id),
        )
        num_tokens_external_memory_summary = count_tokens(external_memory_summary)

        # tokens taken up by function definitions
        agent_state_tool_jsons = [t.json_schema for t in self.agent_state.tools]
        if agent_state_tool_jsons:
            available_functions_definitions = [OpenAITool(type="function", function=f) for f in agent_state_tool_jsons]
            num_tokens_available_functions_definitions = num_tokens_from_functions(functions=agent_state_tool_jsons, model=self.model)
        else:
            available_functions_definitions = []
            num_tokens_available_functions_definitions = 0

        num_tokens_used_total = (
            num_tokens_system  # system prompt
            + num_tokens_available_functions_definitions  # function definitions
            + num_tokens_core_memory  # core memory
            + num_tokens_external_memory_summary  # metadata (statistics) about recall/archival
            + num_tokens_summary_memory  # summary of ongoing conversation
            + num_tokens_messages  # tokens taken by messages
        )
        assert isinstance(num_tokens_used_total, int)

        return ContextWindowOverview(
            # context window breakdown (in messages)
            num_messages=len(in_context_messages),
            num_archival_memory=agent_manager_passage_size,
            num_recall_memory=message_manager_size,
            num_tokens_external_memory_summary=num_tokens_external_memory_summary,
            external_memory_summary=external_memory_summary,
            # top-level information
            context_window_size_max=self.agent_state.llm_config.context_window,
            context_window_size_current=num_tokens_used_total,
            # context window breakdown (in tokens)
            num_tokens_system=num_tokens_system,
            system_prompt=system_prompt,
            num_tokens_core_memory=num_tokens_core_memory,
            core_memory=core_memory,
            num_tokens_summary_memory=num_tokens_summary_memory,
            summary_memory=summary_memory,
            num_tokens_messages=num_tokens_messages,
            messages=in_context_messages,
            # related to functions
            num_tokens_functions_definitions=num_tokens_available_functions_definitions,
            functions_definitions=available_functions_definitions,
        )

    def count_tokens(self) -> int:
        """Count the tokens in the current context window"""
        context_window_breakdown = self.get_context_window()
        return context_window_breakdown.context_window_size_current


def save_agent(agent: Agent):
    """Save agent to metadata store"""
    agent_state = agent.agent_state
    assert isinstance(agent_state.memory, Memory), f"Memory is not a Memory object: {type(agent_state.memory)}"

    # TODO: move this to agent manager
    # TODO: Completely strip out metadata
    # convert to persisted model
    agent_manager = AgentManager()
    update_agent = UpdateAgent(
        name=agent_state.name,
        tool_ids=[t.id for t in agent_state.tools],
        source_ids=[s.id for s in agent_state.sources],
        block_ids=[b.id for b in agent_state.memory.blocks],
        tags=agent_state.tags,
        system=agent_state.system,
        tool_rules=agent_state.tool_rules,
        llm_config=agent_state.llm_config,
        embedding_config=agent_state.embedding_config,
        message_ids=agent_state.message_ids,
        description=agent_state.description,
        metadata=agent_state.metadata,
        # TODO: Add this back in later
        # tool_exec_environment_variables=agent_state.get_agent_env_vars_as_dict(),
    )
    agent_manager.update_agent(agent_id=agent_state.id, agent_update=update_agent, actor=agent.user)


def strip_name_field_from_user_message(user_message_text: str) -> Tuple[str, Optional[str]]:
    """If 'name' exists in the JSON string, remove it and return the cleaned text + name value"""
    try:
        user_message_json = dict(json_loads(user_message_text))
        # Special handling for AutoGen messages with 'name' field
        # Treat 'name' as a special field
        # If it exists in the input message, elevate it to the 'message' level
        name = user_message_json.pop("name", None)
        clean_message = json_dumps(user_message_json)
        return clean_message, name

    except Exception as e:
        print(f"{CLI_WARNING_PREFIX}handling of 'name' field failed with: {e}")
        raise e


def validate_json(user_message_text: str) -> str:
    """Make sure that the user input message is valid JSON"""
    try:
        user_message_json = dict(json_loads(user_message_text))
        user_message_json_val = json_dumps(user_message_json)
        return user_message_json_val
    except Exception as e:
        print(f"{CLI_WARNING_PREFIX}couldn't parse user input message as JSON: {e}")
        raise e<|MERGE_RESOLUTION|>--- conflicted
+++ resolved
@@ -260,11 +260,7 @@
         error_msg: str,
         tool_call_id: str,
         function_name: str,
-<<<<<<< HEAD
-        function_args: str,
-=======
         function_args: dict,
->>>>>>> c2e523d0
         function_response: str,
         messages: List[Message],
         include_function_failed_message: bool = False,
