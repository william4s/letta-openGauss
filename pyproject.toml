--- conflicted
+++ resolved
@@ -1,11 +1,6 @@
 [tool.poetry]
 name = "letta"
-<<<<<<< HEAD
 version = "0.6.14"
-=======
-
-version = "0.6.13"
->>>>>>> fd66fbf6
 packages = [
     {include = "letta"},
 ]
