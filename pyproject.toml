[tool.poetry]
name = "letta"
version = "0.8.10"
packages = [
    {include = "letta"},
]
description = "Create LLM agents with long-term memory and custom tools"
authors = [
    "Letta Team <contact@letta.com>",
]
license = "Apache License"
readme = "README.md"

[tool.poetry.scripts]
letta = "letta.main:app"

[tool.poetry.dependencies]
python = "<3.14,>=3.10"
typer = "^0.15.2"
questionary = "^2.0.1"
pytz = "^2023.3.post1"
tqdm = "^4.66.1"
black = {extras = ["jupyter"], version = "^24.2.0"}
setuptools = "^70"
prettytable = "^3.9.0"
pgvector = { version = "^0.2.3", optional = true }
pre-commit = {version = "^3.5.0", optional = true }
pg8000 = {version = "^1.30.3", optional = true}
docstring-parser = ">=0.16,<0.17"
httpx = "^0.28.0"
numpy = "^1.26.2"
demjson3 = "^3.0.6"
pyyaml = "^6.0.1"
sqlalchemy-json = "^0.7.0"
fastapi = { version = "^0.115.6", optional = true}
uvicorn = {version = "^0.24.0.post1", optional = true}
pydantic = "^2.10.6"
html2text = "^2020.1.16"
sqlalchemy = {extras = ["asyncio"], version = "^2.0.41"}
pexpect = {version = "^4.9.0", optional = true}
pyright = {version = "^1.1.347", optional = true}
#pymilvus = {version ="^2.4.3", optional = true}
python-box = "^7.1.1"
sqlmodel = "^0.0.16"
autoflake = {version = "^2.3.0", optional = true}
python-multipart = "^0.0.19"
sqlalchemy-utils = "^0.41.2"
pytest-order = {version = "^1.2.0", optional = true}
pytest-asyncio = {version = "^0.24.0", optional = true}
pydantic-settings = "^2.2.1"
httpx-sse = "^0.4.0"
isort = { version = "^5.13.2", optional = true }
docker = {version = "^7.1.0", optional = true}
nltk = "^3.8.1"
jinja2 = "^3.1.5"
locust = {version = "^2.31.5", optional = true}
wikipedia = {version = "^1.4.0", optional = true}
composio-core = "^0.7.7"
alembic = "^1.13.3"
pyhumps = "^3.8.0"
psycopg2 = {version = "^2.9.10", optional = true}
psycopg2-binary = {version = "^2.9.10", optional = true}
pathvalidate = "^3.2.1"
langchain-community = {version = "^0.3.7", optional = true}
langchain = {version = "^0.3.7", optional = true}
sentry-sdk = {extras = ["fastapi"], version = "2.19.1"}
rich = "^13.9.4"
brotli = "^1.1.0"
grpcio = "^1.68.1"
grpcio-tools = "^1.68.1"
llama-index = "^0.12.2"
llama-index-embeddings-openai = "^0.3.1"
e2b-code-interpreter = {version = "^1.0.3", optional = true}
anthropic = "^0.49.0"
letta_client = "^0.1.183"
openai = "^1.60.0"
opentelemetry-api = "1.30.0"
opentelemetry-sdk = "1.30.0"
opentelemetry-instrumentation-requests = "0.51b0"
opentelemetry-exporter-otlp = "1.30.0"
google-genai = {version = "^1.15.0", optional = true}
faker = "^36.1.0"
colorama = "^0.4.6"
marshmallow-sqlalchemy = "^1.4.1"
boto3 = {version = "^1.36.24", optional = true}
datamodel-code-generator = {extras = ["http"], version = "^0.25.0"}
mcp = {extras = ["cli"], version = "^1.9.4"}
firecrawl-py = "^2.8.0"
apscheduler = "^3.11.0"
aiomultiprocess = "^0.9.1"
matplotlib = "^3.10.1"
asyncpg = {version = "^0.30.0", optional = true}
tavily-python = "^0.7.2"
mistralai = "^1.8.1"
uvloop = {version = "^0.21.0", optional = true}
granian = {version = "^2.3.2", extras = ["uvloop", "reload"], optional = true}
redis = {version = "^6.2.0", optional = true}
structlog = "^25.4.0"
certifi = "^2025.6.15"
aioboto3 = {version = "^14.3.0", optional = true}
<<<<<<< HEAD
pinecone = {extras = ["asyncio"], version = "^7.3.0"}
=======
aiosqlite = "^0.21.0"
>>>>>>> f0cba56c


[tool.poetry.extras]
postgres = ["pgvector", "pg8000", "psycopg2-binary", "psycopg2", "asyncpg"]
redis = ["redis"]
dev = ["pytest", "pytest-asyncio", "pexpect", "black", "pre-commit", "pyright", "pytest-order", "autoflake", "isort", "locust"]
experimental = ["uvloop", "granian"]
server = ["websockets", "fastapi", "uvicorn"]
cloud-tool-sandbox = ["e2b-code-interpreter"]
external-tools = ["docker", "langchain", "wikipedia", "langchain-community", "firecrawl-py"]
tests = ["wikipedia"]
bedrock = ["boto3", "aioboto3"]
google = ["google-genai"]
desktop = ["pgvector", "pg8000", "psycopg2-binary", "psycopg2", "pyright", "websockets", "fastapi", "uvicorn", "docker", "langchain", "wikipedia", "langchain-community", "locust"]
all = ["pgvector", "pg8000", "psycopg2-binary", "psycopg2", "pytest", "pytest-asyncio", "pexpect", "black", "pre-commit", "pyright", "pytest-order", "autoflake", "isort", "websockets", "fastapi", "uvicorn", "docker", "langchain", "wikipedia", "langchain-community", "locust", "uvloop", "granian", "redis"]


[tool.poetry.group.dev.dependencies]
black = "^24.4.2"
ipykernel = "^6.29.5"
ipdb = "^0.13.13"
pytest-mock = "^3.14.0"
pinecone = "^7.3.0"


[tool.poetry.group."dev,tests".dependencies]
pytest-json-report = "^1.5.0"

[tool.black]
line-length = 140
target-version = ['py310', 'py311', 'py312', 'py313']
extend-exclude = "examples/*"

[build-system]
requires = ["poetry-core"]
build-backend = "poetry.core.masonry.api"

[tool.isort]
profile = "black"
line_length = 140
multi_line_output = 3
include_trailing_comma = true
force_grid_wrap = 0
use_parentheses = true<|MERGE_RESOLUTION|>--- conflicted
+++ resolved
@@ -98,11 +98,8 @@
 structlog = "^25.4.0"
 certifi = "^2025.6.15"
 aioboto3 = {version = "^14.3.0", optional = true}
-<<<<<<< HEAD
 pinecone = {extras = ["asyncio"], version = "^7.3.0"}
-=======
 aiosqlite = "^0.21.0"
->>>>>>> f0cba56c
 
 
 [tool.poetry.extras]
